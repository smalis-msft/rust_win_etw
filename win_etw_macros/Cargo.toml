--- conflicted
+++ resolved
@@ -17,11 +17,6 @@
 proc-macro2 = "^1.0"
 syn = { version = "^1.0", features = ["full", "extra-traits"] }
 quote = "^1.0"
-<<<<<<< HEAD
-win_etw_metadata = { version = "^0.1.1", path = "../win_etw_metadata" }
+win_etw_metadata = { version = "0.1.2", path = "../win_etw_metadata" }
 uuid = { version = "^1.3", features = ["v5"]}
-sha1_smol = "1.0.0"
-=======
-win_etw_metadata = { version = "0.1.2", path = "../win_etw_metadata" }
-uuid = { version = "^1.3" }
->>>>>>> 6f421ee4
+sha1_smol = "1.0.0"